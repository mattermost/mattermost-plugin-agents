--- conflicted
+++ resolved
@@ -15,21 +15,16 @@
 
 // handleReindexPosts starts a background job to reindex all posts
 func (a *API) handleReindexPosts(c *gin.Context) {
-<<<<<<< HEAD
+	if err := a.enforceEmptyBody(c); err != nil {
+		c.AbortWithError(http.StatusBadRequest, err)
+		return
+	}
 	if a.indexerService == nil {
 		c.AbortWithError(http.StatusBadRequest, fmt.Errorf("search functionality is not configured"))
 		return
 	}
 
 	jobStatus, err := a.indexerService.StartReindexJob()
-=======
-	if err := a.enforceEmptyBody(c); err != nil {
-		c.AbortWithError(http.StatusBadRequest, err)
-		return
-	}
-
-	jobStatus, err := a.agents.HandleReindexPosts()
->>>>>>> 39f0562e
 	if err != nil {
 		switch err.Error() {
 		case "job already running":
@@ -70,7 +65,11 @@
 
 // handleCancelJob cancels a running reindex job
 func (a *API) handleCancelJob(c *gin.Context) {
-<<<<<<< HEAD
+	if err := a.enforceEmptyBody(c); err != nil {
+		c.AbortWithError(http.StatusBadRequest, err)
+		return
+	}
+
 	if a.indexerService == nil {
 		c.JSON(http.StatusNotFound, gin.H{
 			"status": "no_job",
@@ -79,14 +78,6 @@
 	}
 
 	jobStatus, err := a.indexerService.CancelJob()
-=======
-	if err := a.enforceEmptyBody(c); err != nil {
-		c.AbortWithError(http.StatusBadRequest, err)
-		return
-	}
-
-	jobStatus, err := a.agents.CancelJob()
->>>>>>> 39f0562e
 	if err != nil {
 		switch err.Error() {
 		case "not found":
