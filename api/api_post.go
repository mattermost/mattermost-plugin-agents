--- conflicted
+++ resolved
@@ -186,16 +186,12 @@
 	fileID := c.Param("fileid")
 	bot := c.MustGet(ContextBotKey).(*bots.Bot)
 
-<<<<<<< HEAD
+	if err := a.enforceEmptyBody(c); err != nil {
+		c.AbortWithError(http.StatusBadRequest, err)
+		return
+	}
+
 	result, err := a.meetingsService.HandleTranscribeFile(userID, bot, post, channel, fileID)
-=======
-	if err := a.enforceEmptyBody(c); err != nil {
-		c.AbortWithError(http.StatusBadRequest, err)
-		return
-	}
-
-	result, err := a.agents.HandleTranscribeFile(userID, bot, post, channel, fileID)
->>>>>>> 39f0562e
 	if err != nil {
 		c.AbortWithError(http.StatusInternalServerError, err)
 		return
@@ -210,16 +206,12 @@
 	channel := c.MustGet(ContextChannelKey).(*model.Channel)
 	bot := c.MustGet(ContextBotKey).(*bots.Bot)
 
-<<<<<<< HEAD
+	if err := a.enforceEmptyBody(c); err != nil {
+		c.AbortWithError(http.StatusBadRequest, err)
+		return
+	}
+
 	result, err := a.meetingsService.HandleSummarizeTranscription(userID, bot, post, channel)
-=======
-	if err := a.enforceEmptyBody(c); err != nil {
-		c.AbortWithError(http.StatusBadRequest, err)
-		return
-	}
-
-	result, err := a.agents.HandleSummarizeTranscription(userID, bot, post, channel)
->>>>>>> 39f0562e
 	if err != nil {
 		if err.Error() == "not a calls or zoom bot post" {
 			c.AbortWithError(http.StatusBadRequest, errors.New("not a calls or zoom bot post"))
@@ -261,16 +253,12 @@
 	post := c.MustGet(ContextPostKey).(*model.Post)
 	channel := c.MustGet(ContextChannelKey).(*model.Channel)
 
-<<<<<<< HEAD
+	if err := a.enforceEmptyBody(c); err != nil {
+		c.AbortWithError(http.StatusBadRequest, err)
+		return
+	}
+
 	err := a.conversationsService.HandleRegenerate(userID, post, channel)
-=======
-	if err := a.enforceEmptyBody(c); err != nil {
-		c.AbortWithError(http.StatusBadRequest, err)
-		return
-	}
-
-	err := a.agents.HandleRegenerate(userID, post, channel)
->>>>>>> 39f0562e
 	if err != nil {
 		c.AbortWithError(http.StatusInternalServerError, fmt.Errorf("unable to regenerate post: %w", err))
 		return
@@ -321,16 +309,12 @@
 	userID := c.GetHeader("Mattermost-User-Id")
 	post := c.MustGet(ContextPostKey).(*model.Post)
 
-<<<<<<< HEAD
+	if err := a.enforceEmptyBody(c); err != nil {
+		c.AbortWithError(http.StatusBadRequest, err)
+		return
+	}
+
 	result, err := a.meetingsService.HandlePostbackSummary(userID, post)
-=======
-	if err := a.enforceEmptyBody(c); err != nil {
-		c.AbortWithError(http.StatusBadRequest, err)
-		return
-	}
-
-	result, err := a.agents.HandlePostbackSummary(userID, post)
->>>>>>> 39f0562e
 	if err != nil {
 		if err.Error() == "post missing reference to transcription post ID" {
 			c.AbortWithError(http.StatusBadRequest, err)
