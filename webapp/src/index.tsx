import React from 'react';
import {Store, Action} from 'redux';
import styled from 'styled-components';
import {IntlProvider} from 'react-intl';

import {GlobalState} from '@mattermost/types/lib/store';

//@ts-ignore it exists
import aiIcon from '../../assets/bot_icon.png';

import manifest from '@/manifest';

import {LLMBotPost} from './components/llmbot_post';
import PostMenu from './components/post_menu';
import IconThreadSummarization from './components/assets/icon_thread_summarization';
import IconReactForMe from './components/assets/icon_react_for_me';
import RHS from './components/rhs/rhs';
import Config from './components/system_console/config';
import {doReaction, doSummarize, getAIDirectChannel} from './client';
import {setOpenRHSAction} from './redux_actions';
import {BotUsername} from './constants';
import PostEventListener from './websocket';
import {setupRedux} from './redux';
import UnreadsSumarize from './components/unreads_summarize';
import {Pill} from './components/pill';
<<<<<<< HEAD
import localeEn from './i18n/en.json';
import localeEs from './i18n/es.json';
=======
import {PostbackPost} from './components/postback_post';
>>>>>>> 798c3260

type WebappStore = Store<GlobalState, Action<Record<string, unknown>>>

const StreamingPostWebsocketEvent = 'custom_mattermost-ai_postupdate';

const IconAIContainer = styled.img`
	border-radius: 50%;
    width: 24px;
    height: 24px;
`;

const RHSTitleContainer = styled.span`
    display: flex;
	gap: 8px;
    align-items: center;
	margin-left: 8px;
`;

const RHSTitle = () => {
    return (
        <RHSTitleContainer>
            <IconAIContainer src={aiIcon}/>
            {'Copilot'}
            <Pill>
                {'BETA'}
            </Pill>
        </RHSTitleContainer>
    );
};

const isProcessableAudio = (fileInfo: any) => {
    const acceptedExtensions = [
        'mp3',
        'mp4',
        'mpeg',
        'mpga',
        'm4a',
        'wav',
        'webm',
    ];

    return acceptedExtensions.includes(fileInfo.extension);
};

export default class Plugin {
    postEventListener: PostEventListener = new PostEventListener();

    // eslint-disable-next-line @typescript-eslint/no-unused-vars, @typescript-eslint/no-empty-function
    public async initialize(registry: any, store: WebappStore) {
        setupRedux(registry, store);

        const usersState = store.getState().entities.users;
        const currentUser = usersState.profiles[usersState.currentUserId] || {};
        const userLocale = currentUser.locale || 'en';

        const translations: any = {
            en: localeEn,
            es: localeEs,
        };

        const withIntl = (Component: any) => {
            return (props: any) => {
                return (
                    <IntlProvider
                        locale={currentUser.locale || 'en'}
                        messages={translations[userLocale]}
                    >
                        <Component
                            {...props}
                        />
                    </IntlProvider>
                );
            };
        };

        let rhs: any = null;
        if ((window as any).Components.CreatePost) {
            rhs = registry.registerRightHandSidebarComponent(withIntl(RHS), withIntl(RHSTitle));
            setOpenRHSAction(rhs.showRHSPlugin);

            registry.registerReducer((state = {}, action: any) => {
                switch (action.type) {
                case 'SET_AI_BOT_CHANNEL':
                    return {
                        ...state,
                        botChannelId: action.botChannelId,
                    };
                case 'SELECT_AI_POST':
                    return {
                        ...state,
                        selectedPostId: action.postId,
                    };
                default:
                    return state;
                }
            });
        }

        let currentUserId = store.getState().entities.users.currentUserId;
        if (currentUserId) {
            getAIDirectChannel(currentUserId).then((botChannelId) => {
                store.dispatch({type: 'SET_AI_BOT_CHANNEL', botChannelId} as any);
            });
        }

        store.subscribe(() => {
            const state = store.getState();
            if (state && state.entities.users.currentUserId !== currentUserId) {
                currentUserId = state.entities.users.currentUserId;
                if (currentUserId) {
                    getAIDirectChannel(currentUserId).then((botChannelId) => {
                        store.dispatch({type: 'SET_AI_BOT_CHANNEL', botChannelId} as any);
                    });
                } else {
                    store.dispatch({type: 'SET_AI_BOT_CHANNEL', botChannelId: ''} as any);
                }
            }
        });

        registry.registerWebSocketEventHandler(StreamingPostWebsocketEvent, this.postEventListener.handlePostUpdateWebsockets);
        const LLMBotPostWithWebsockets = (props: any) => {
            return (
                <LLMBotPost
                    {...props}
                    websocketRegister={this.postEventListener.registerPostUpdateListener}
                    websocketUnregister={this.postEventListener.unregisterPostUpdateListener}
                />
            )
            ;
        };

<<<<<<< HEAD
        registry.registerPostTypeComponent('custom_llmbot', withIntl(LLMBotPostWithWebsockets));
=======
        registry.registerPostTypeComponent('custom_llmbot', LLMBotPostWithWebsockets);
        registry.registerPostTypeComponent('custom_llm_postback', PostbackPost);
>>>>>>> 798c3260
        if (registry.registerPostActionComponent) {
            registry.registerPostActionComponent(withIntl(PostMenu));
        } else {
            registry.registerPostDropdownMenuAction(<><span className='icon'><IconThreadSummarization/></span>{'Summarize Thread'}</>, (postId: string) => {
                const state = store.getState();
                const team = state.entities.teams.teams[state.entities.teams.currentTeamId];
                window.WebappUtils.browserHistory.push('/' + team.name + '/messages/@' + BotUsername);
                doSummarize(postId, '');
                if (rhs) {
                    store.dispatch(rhs.showRHSPlugin);
                }
            });
            registry.registerPostDropdownMenuAction(<><span className='icon'><IconReactForMe/></span>{'React for me'}</>, doReaction);
        }

        registry.registerAdminConsoleCustomSetting('Config', withIntl(Config));
        if (rhs) {
            registry.registerChannelHeaderButtonAction(<IconAIContainer src={aiIcon}/>, () => {
                store.dispatch(rhs.toggleRHSPlugin);
            },
            'Copilot',
            'Copilot',
            );
        }

        if (registry.registerNewMessagesSeparatorActionComponent) {
            registry.registerNewMessagesSeparatorActionComponent(UnreadsSumarize);
        }
    }
}

declare global {
    interface Window {
        registerPlugin(pluginId: string, plugin: Plugin): void
        WebappUtils: any
    }
}

window.registerPlugin(manifest.id, new Plugin());<|MERGE_RESOLUTION|>--- conflicted
+++ resolved
@@ -23,12 +23,9 @@
 import {setupRedux} from './redux';
 import UnreadsSumarize from './components/unreads_summarize';
 import {Pill} from './components/pill';
-<<<<<<< HEAD
+import {PostbackPost} from './components/postback_post';
 import localeEn from './i18n/en.json';
 import localeEs from './i18n/es.json';
-=======
-import {PostbackPost} from './components/postback_post';
->>>>>>> 798c3260
 
 type WebappStore = Store<GlobalState, Action<Record<string, unknown>>>
 
@@ -160,12 +157,8 @@
             ;
         };
 
-<<<<<<< HEAD
         registry.registerPostTypeComponent('custom_llmbot', withIntl(LLMBotPostWithWebsockets));
-=======
-        registry.registerPostTypeComponent('custom_llmbot', LLMBotPostWithWebsockets);
-        registry.registerPostTypeComponent('custom_llm_postback', PostbackPost);
->>>>>>> 798c3260
+        registry.registerPostTypeComponent('custom_llm_postback', withIntl(PostbackPost));
         if (registry.registerPostActionComponent) {
             registry.registerPostActionComponent(withIntl(PostMenu));
         } else {
