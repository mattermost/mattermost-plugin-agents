import React, {useState, useCallback} from 'react';
import styled from 'styled-components';
import {useIntl, FormattedMessage} from 'react-intl';

import {
    FormatListNumberedIcon,
    LightbulbOutlineIcon,
    PlaylistCheckIcon,
} from '@mattermost/compass-icons/components';

import {useDispatch} from 'react-redux';

import RHSImage from '../assets/rhs_image';

import {createPost} from '@/client';

import {Button, RHSPaddingContainer, RHSText, RHSTitle} from './common';

const CreatePost = (window as any).Components.CreatePost;

const CreatePostContainer = styled.div`
	.custom-textarea {
		padding-top: 13px;
		padding-bottom: 13px;
		passing-left: 16px;
	}
    .AdvancedTextEditor {
        padding: 0px;
    }
`;

const OptionButton = styled(Button)`
    color: rgb(var(--link-color-rgb));
    background-color: rgba(var(--button-bg-rgb), 0.08);
    svg {
        fill: rgb(var(--link-color-rgb));
    }
    &:hover {
        background-color: rgba(var(--button-bg-rgb), 0.12);
	}
	font-weight: 600;
	line-height: 16px;
	font-size: 12px;
`;

const QuestionOptions = styled.div`
    display: flex;
	gap: 8px;
	margin-top: 16px;
	margin-bottom: 24px;
    flex-wrap: wrap;
`;

const PlusMinus = styled.i`
    width: 14px;
    font-size: 14px;
    font-weight: 400;
    margin-right: 4px;
`;

type Props = {
    botChannelId: string
    selectPost: (postId: string) => void
    setCurrentTab: (tab: string) => void
}

const setEditorText = (text: string) => {
    const replyBox = document.getElementById('reply_textbox');
    if (replyBox) {
        replyBox.innerHTML = text;
        replyBox.dispatchEvent(new Event('input', {bubbles: true}));
        replyBox.focus();
    }
};

const RHSNewTab = ({botChannelId, selectPost, setCurrentTab}: Props) => {
    const dispatch = useDispatch();
    const intl = useIntl();
    const [draft, updateDraft] = useState<any>(null);
    const addBrainstormingIdeas = useCallback(() => {
        setEditorText(intl.formatMessage({defaultMessage: 'Brainstorm ideas about '}));
    }, []);

    const addMeetingAgenda = useCallback(() => {
        setEditorText(intl.formatMessage({defaultMessage: 'Write a meeting agenda about '}));
    }, []);

    const addToDoList = useCallback(() => {
        setEditorText(intl.formatMessage({defaultMessage: 'Write a todo list about '}));
    }, []);

    const addProsAndCons = useCallback(() => {
        setEditorText(intl.formatMessage({defaultMessage: 'Write a pros and cons list about '}));
    }, []);
    return (
        <RHSPaddingContainer>
            <RHSImage/>
<<<<<<< HEAD
            <QuestionTitle>
                <FormattedMessage defaultMessage='Ask Copilot anything'/>
            </QuestionTitle>
            <QuestionDescription>
                <FormattedMessage defaultMessage='The Copilot is here to help. Choose from the prompts below or write your own.'/>
            </QuestionDescription>
=======
            <RHSTitle>{'Ask Copilot anything'}</RHSTitle>
            <RHSText>{'The Copilot is here to help. Choose from the prompts below or write your own.'}</RHSText>
>>>>>>> a9b0c356
            <QuestionOptions>
                <OptionButton onClick={addBrainstormingIdeas}>
                    <LightbulbOutlineIcon/>
                    <FormattedMessage defaultMessage='Brainstorm ideas'/>
                </OptionButton>
                <OptionButton onClick={addMeetingAgenda}>
                    <FormatListNumberedIcon/>
                    <FormattedMessage defaultMessage='Meeting agenda'/>
                </OptionButton>
                <OptionButton onClick={addProsAndCons}>
                    <PlusMinus className='icon'>{'±'}</PlusMinus>
                    <FormattedMessage defaultMessage='Pros and Cons'/>
                </OptionButton>
                <OptionButton onClick={addToDoList}>
                    <PlaylistCheckIcon/>
                    <FormattedMessage defaultMessage='To-do list'/>
                </OptionButton>
            </QuestionOptions>
            <CreatePostContainer>
                <CreatePost
                    data-testid='rhs-new-tab-create-post'
                    channelId={botChannelId}
                    placeholder={intl.formatMessage({defaultMessage: 'Ask Copilot anything...'})}
                    rootId={'ai_copilot'}
                    onSubmit={async (p: any) => {
                        const post = {...p};
                        post.channel_id = botChannelId || '';
                        post.props = {};
                        post.uploadsInProgress = [];
                        post.file_ids = p.fileInfos.map((f: any) => f.id);
                        const created = await createPost(post);
                        selectPost(created.id);
                        setCurrentTab('thread');
                        dispatch({
                            type: 'SET_GLOBAL_ITEM',
                            data: {
                                name: 'comment_draft_ai_copilot',
                                value: {message: '', fileInfos: [], uploadsInProgress: []},
                            },
                        });
                    }}
                    draft={draft}
                    onUpdateCommentDraft={(newDraft: any) => {
                        updateDraft(newDraft);
                        const timestamp = new Date().getTime();
                        newDraft.updateAt = timestamp;
                        newDraft.createAt = newDraft.createAt || timestamp;
                        dispatch({
                            type: 'SET_GLOBAL_ITEM',
                            data: {
                                name: 'comment_draft_ai_copilot',
                                value: newDraft,
                            },
                        });
                    }}
                />
            </CreatePostContainer>
        </RHSPaddingContainer>
    );
};

export default React.memo(RHSNewTab);<|MERGE_RESOLUTION|>--- conflicted
+++ resolved
@@ -95,17 +95,8 @@
     return (
         <RHSPaddingContainer>
             <RHSImage/>
-<<<<<<< HEAD
-            <QuestionTitle>
-                <FormattedMessage defaultMessage='Ask Copilot anything'/>
-            </QuestionTitle>
-            <QuestionDescription>
-                <FormattedMessage defaultMessage='The Copilot is here to help. Choose from the prompts below or write your own.'/>
-            </QuestionDescription>
-=======
-            <RHSTitle>{'Ask Copilot anything'}</RHSTitle>
-            <RHSText>{'The Copilot is here to help. Choose from the prompts below or write your own.'}</RHSText>
->>>>>>> a9b0c356
+            <RHSTitle><FormattedMessage defaultMessage='Ask Copilot anything'/></RHSTitle>
+            <RHSText><FormattedMessage defaultMessage='The Copilot is here to help. Choose from the prompts below or write your own.'/></RHSText>
             <QuestionOptions>
                 <OptionButton onClick={addBrainstormingIdeas}>
                     <LightbulbOutlineIcon/>
