import React, {useState} from 'react';
import styled from 'styled-components';

import {
    FormatListNumberedIcon,
    LightbulbOutlineIcon,
    PlaylistCheckIcon,
} from '@mattermost/compass-icons/components';

import {useDispatch} from 'react-redux';

import RHSImage from '../assets/rhs_image';

import {createPost} from '@/client';

import {Button, RHSPaddingContainer, RHSText, RHSTitle} from './common';

const CreatePost = (window as any).Components.CreatePost;

const CreatePostContainer = styled.div`
	.custom-textarea {
		padding-top: 13px;
		padding-bottom: 13px;
		passing-left: 16px;
	}
    .AdvancedTextEditor {
        padding: 0px;
    }
`;

const OptionButton = styled(Button)`
    color: rgb(var(--link-color-rgb));
    background-color: rgba(var(--button-bg-rgb), 0.08);
    svg {
        fill: rgb(var(--link-color-rgb));
    }
    &:hover {
        background-color: rgba(var(--button-bg-rgb), 0.12);
	}
	font-weight: 600;
	line-height: 16px;
	font-size: 12px;
`;

const QuestionOptions = styled.div`
    display: flex;
	gap: 8px;
	margin-top: 16px;
	margin-bottom: 24px;
    flex-wrap: wrap;
`;

const PlusMinus = styled.i`
    width: 14px;
    font-size: 14px;
    font-weight: 400;
    margin-right: 4px;
`;

type Props = {
    botChannelId: string
    selectPost: (postId: string) => void
    setCurrentTab: (tab: string) => void
}

const setEditorText = (text: string) => {
    const replyBox = document.getElementById('reply_textbox');
    if (replyBox) {
        replyBox.innerHTML = text;
        replyBox.dispatchEvent(new Event('input', {bubbles: true}));
        replyBox.focus();
    }
};

const addBrainstormingIdeas = () => {
    setEditorText('Brainstorm ideas about ');
};

const addMeetingAgenda = () => {
    setEditorText('Write a meeting agenda about ');
};

const addToDoList = () => {
    setEditorText('Write a todo list about ');
};

const addProsAndCons = () => {
    setEditorText('Write a pros and cons list about ');
};

const RHSNewTab = ({botChannelId, selectPost, setCurrentTab}: Props) => {
    const dispatch = useDispatch();
    const [draft, updateDraft] = useState<any>(null);
    return (
        <RHSPaddingContainer>
            <RHSImage/>
<<<<<<< HEAD
            <RHSTitle>{'Ask AI Copilot anything'}</RHSTitle>
            <RHSText>{'The AI Copilot is here to help. Choose from the prompts below or write your own.'}</RHSText>
=======
            <QuestionTitle>{'Ask Copilot anything'}</QuestionTitle>
            <QuestionDescription>{'The Copilot is here to help. Choose from the prompts below or write your own.'}</QuestionDescription>
>>>>>>> 1ac40f77
            <QuestionOptions>
                <OptionButton onClick={addBrainstormingIdeas}><LightbulbOutlineIcon/>{'Brainstorm ideas'}</OptionButton>
                <OptionButton onClick={addMeetingAgenda}><FormatListNumberedIcon/>{'Meeting agenda'}</OptionButton>
                <OptionButton onClick={addProsAndCons}><PlusMinus className='icon'>{'±'}</PlusMinus>{'Pros and Cons'}</OptionButton>
                <OptionButton onClick={addToDoList}><PlaylistCheckIcon/>{'To-do list'}</OptionButton>
            </QuestionOptions>
            <CreatePostContainer>
                <CreatePost
                    data-testid='rhs-new-tab-create-post'
                    channelId={botChannelId}
                    placeholder={'Ask Copilot anything...'}
                    rootId={'ai_copilot'}
                    onSubmit={async (p: any) => {
                        const post = {...p};
                        post.channel_id = botChannelId || '';
                        post.props = {};
                        post.uploadsInProgress = [];
                        post.file_ids = p.fileInfos.map((f: any) => f.id);
                        const created = await createPost(post);
                        selectPost(created.id);
                        setCurrentTab('thread');
                        dispatch({
                            type: 'SET_GLOBAL_ITEM',
                            data: {
                                name: 'comment_draft_ai_copilot',
                                value: {message: '', fileInfos: [], uploadsInProgress: []},
                            },
                        });
                    }}
                    draft={draft}
                    onUpdateCommentDraft={(newDraft: any) => {
                        updateDraft(newDraft);
                        const timestamp = new Date().getTime();
                        newDraft.updateAt = timestamp;
                        newDraft.createAt = newDraft.createAt || timestamp;
                        dispatch({
                            type: 'SET_GLOBAL_ITEM',
                            data: {
                                name: 'comment_draft_ai_copilot',
                                value: newDraft,
                            },
                        });
                    }}
                />
            </CreatePostContainer>
        </RHSPaddingContainer>
    );
};

export default React.memo(RHSNewTab);<|MERGE_RESOLUTION|>--- conflicted
+++ resolved
@@ -94,13 +94,8 @@
     return (
         <RHSPaddingContainer>
             <RHSImage/>
-<<<<<<< HEAD
-            <RHSTitle>{'Ask AI Copilot anything'}</RHSTitle>
-            <RHSText>{'The AI Copilot is here to help. Choose from the prompts below or write your own.'}</RHSText>
-=======
-            <QuestionTitle>{'Ask Copilot anything'}</QuestionTitle>
-            <QuestionDescription>{'The Copilot is here to help. Choose from the prompts below or write your own.'}</QuestionDescription>
->>>>>>> 1ac40f77
+            <RHSTitle>{'Ask Copilot anything'}</RHSTitle>
+            <RHSText>{'The Copilot is here to help. Choose from the prompts below or write your own.'}</RHSText>
             <QuestionOptions>
                 <OptionButton onClick={addBrainstormingIdeas}><LightbulbOutlineIcon/>{'Brainstorm ideas'}</OptionButton>
                 <OptionButton onClick={addMeetingAgenda}><FormatListNumberedIcon/>{'Meeting agenda'}</OptionButton>
