import React, {useEffect, useState} from 'react';
import styled from 'styled-components';
import {FormattedMessage, useIntl} from 'react-intl';

import {setUserProfilePictureByUsername} from '@/client';

import {ServiceData} from './service';
import Panel, {PanelFooterText} from './panel';
import Bots, {firstNewBot} from './bots';
import {LLMBotConfig} from './bot';
<<<<<<< HEAD
import {ItemList, SelectionItem, SelectionItemOption, StyledRadio} from './item';
=======
import {BooleanItem, ItemList, SelectionItem, SelectionItemOption, TextItem} from './item';
>>>>>>> a717f641
import NoBotsPage from './no_bots_page';

type Config = {
    services: ServiceData[],
    bots: LLMBotConfig[],
    defaultBotName: string,
    transcriptBackend: string,
    enableLLMTrace: boolean,
    enableCallSummary: boolean,
<<<<<<< HEAD
=======

    enableUserRestrictions: boolean
    allowPrivateChannels: boolean
    allowedTeamIds: string
    onlyUsersOnTeam: string
    allowedUpstreamHostnames: string
>>>>>>> a717f641
}

type Props = {
    id: string
    label: string
    helpText: React.ReactNode
    value: Config
    disabled: boolean
    config: any
    currentState: any
    license: any
    setByEnv: boolean
    onChange: (id: string, value: any) => void
    setSaveNeeded: () => void
    registerSaveAction: (action: () => Promise<{ error?: { message?: string } }>) => void
    unRegisterSaveAction: (action: () => Promise<{ error?: { message?: string } }>) => void
}

const MessageContainer = styled.div`
	display: flex;
	align-items: center;
	flex-direction: row;
	gap: 5px;
	padding: 10px 12px;
	background: white;
	border-radius: 4px;
	border: 1px solid rgba(63, 67, 80, 0.08);
`;

const ConfigContainer = styled.div`
	display: flex;
	flex-direction: column;
	gap: 20px;
`;

const defaultConfig = {
    services: [],
    llmBackend: '',
    transcriptBackend: '',
    enableLLMTrace: false,
};

const BetaMessage = () => (
    <MessageContainer>
        <span>
            <FormattedMessage
                defaultMessage='To report a bug or to provide feedback, <link>create a new issue in the plugin repository</link>.'
                values={{
                    link: (chunks: any) => (
                        <a
                            target={'_blank'}
                            rel={'noopener noreferrer'}
                            href='http://github.com/mattermost/mattermost-plugin-ai/issues'
                        >
                            {chunks}
                        </a>
                    ),
                }}
            />
        </span>
    </MessageContainer>
);

const Config = (props: Props) => {
    const value = props.value || defaultConfig;
    const [avatarUpdates, setAvatarUpdates] = useState<{ [key: string]: File }>({});
    const intl = useIntl();

    useEffect(() => {
        const save = async () => {
            Object.keys(avatarUpdates).map((username: string) => setUserProfilePictureByUsername(username, avatarUpdates[username]));
            return {};
        };
        props.registerSaveAction(save);
        return () => {
            props.unRegisterSaveAction(save);
        };
    }, [avatarUpdates]);

    const botChangedAvatar = (bot: LLMBotConfig, image: File) => {
        setAvatarUpdates((prev: { [key: string]: File }) => ({...prev, [bot.name]: image}));
        props.setSaveNeeded();
    };

    const addFirstBot = () => {
        const id = Math.random().toString(36).substring(2, 22);
        props.onChange(props.id, {
            ...value,
            bots: [{
                ...firstNewBot,
                id,
            }],
        });
    };

    if (!props.value?.bots || props.value.bots.length === 0) {
        return (
            <ConfigContainer>
                <BetaMessage/>
                <NoBotsPage onAddBotPressed={addFirstBot}/>
            </ConfigContainer>
        );
    }

    return (
        <ConfigContainer>
            <BetaMessage/>
            <Panel
                title={intl.formatMessage({defaultMessage: 'AI Bots'})}
                subtitle={intl.formatMessage({defaultMessage: 'Multiple AI services can be configured below.'})}
            >
                <Bots
                    bots={props.value.bots ?? []}
                    onChange={(bots: LLMBotConfig[]) => {
                        if (value.bots.findIndex((bot) => bot.name === value.defaultBotName) === -1) {
                            props.onChange(props.id, {...value, bots, defaultBotName: bots[0].name});
                        } else {
                            props.onChange(props.id, {...value, bots});
                        }
                        props.setSaveNeeded();
                    }}
                    botChangedAvatar={botChangedAvatar}
                />
                <PanelFooterText>
                    <FormattedMessage defaultMessage='AI services are third-party services. Mattermost is not responsible for service output.'/>
                </PanelFooterText>
            </Panel>
            <Panel
                title={intl.formatMessage({defaultMessage: 'AI Functions'})}
                subtitle={intl.formatMessage({defaultMessage: 'Choose a default bot.'})}
            >
                <ItemList>
                    <SelectionItem
                        label={intl.formatMessage({defaultMessage: 'Default bot'})}
                        value={value.defaultBotName}
                        onChange={(e) => {
                            props.onChange(props.id, {...value, defaultBotName: e.target.value});
                            props.setSaveNeeded();
                        }}
                    >
                        {props.value.bots.map((bot: LLMBotConfig) => (
                            <SelectionItemOption
                                key={bot.name}
                                value={bot.name}
                            >
                                {bot.displayName}
                            </SelectionItemOption>
                        ))}
                    </SelectionItem>
                    <TextItem
                        label={intl.formatMessage({defaultMessage: 'Allowed Upstream Hostnames (csv)'})}
                        value={value.allowedUpstreamHostnames}
                        onChange={(e) => props.onChange(props.id, {...value, allowedUpstreamHostnames: e.target.value})}
                        helptext={intl.formatMessage({defaultMessage: 'Comma separated list of hostnames that LLMs are allowed to contact when using tools. Supports wildcards like *.mydomain.com. For instance to allow JIRA tool use to the Mattermost JIRA instance use mattermost.atlassian.net'})}
                    />
                </ItemList>
            </Panel>

            <Panel
<<<<<<< HEAD
                title={intl.formatMessage({defaultMessage: 'Debug'})}
                subtitle=''
            >
                <div className='form-group'>
                    <label
                        className='control-label col-sm-4'
                        htmlFor='ai-service-name'
                    >
                        <FormattedMessage defaultMessage='Enable LLM Trace:'/>
                    </label>
                    <div className='col-sm-8'>
                        <label className='radio-inline'>
                            <StyledRadio
                                type='radio'
                                value='true'
                                checked={value.enableLLMTrace}
                                onChange={() => props.onChange(props.id, {...value, enableLLMTrace: true})}
                            />
                            <span><FormattedMessage defaultMessage='true'/></span>
                        </label>
                        <label className='radio-inline'>
                            <StyledRadio
                                type='radio'
                                value='false'
                                checked={!value.enableLLMTrace}
                                onChange={() => props.onChange(props.id, {...value, enableLLMTrace: false})}
                            />
                            <span><FormattedMessage defaultMessage='false'/></span>
                        </label>
                        <div className='help-text'>
                            <span>
                                <FormattedMessage defaultMessage='Enable tracing of LLM requests. Outputs full conversation data to the logs.'/>
                            </span>
                        </div>
                    </div>
                </div>
=======
                title={intl.formatMessage({defaultMessage: 'User restrictions (experimental)'})}
                subtitle={intl.formatMessage({defaultMessage: 'Restrict where Copilot can be used.'})}
            >
                <ItemList>
                    <BooleanItem
                        label={intl.formatMessage({defaultMessage: 'Enable User Restrictions'})}
                        value={value.enableUserRestrictions}
                        onChange={(to) => props.onChange(props.id, {...value, enableUserRestrictions: to})}
                        helpText={intl.formatMessage({defaultMessage: 'Global flag for all below settings.'})}
                    />
                    {value.enableUserRestrictions && (
                        <>
                            <BooleanItem
                                label={intl.formatMessage({defaultMessage: 'Allow Private Channels'})}
                                value={value.allowPrivateChannels}
                                onChange={(to) => props.onChange(props.id, {...value, allowPrivateChannels: to})}
                            />
                            <TextItem
                                label={intl.formatMessage({defaultMessage: 'Allow Team IDs (csv)'})}
                                value={value.allowedTeamIds}
                                onChange={(e) => props.onChange(props.id, {...value, allowedTeamIds: e.target.value})}
                            />
                            <TextItem
                                label={intl.formatMessage({defaultMessage: 'Only Users on Team'})}
                                value={value.onlyUsersOnTeam}
                                onChange={(e) => props.onChange(props.id, {...value, onlyUsersOnTeam: e.target.value})}
                            />
                        </>
                    )}
                </ItemList>
            </Panel>

            <Panel
                title={intl.formatMessage({defaultMessage: 'Debug'})}
                subtitle=''
            >
                <ItemList>
                    <BooleanItem
                        label={intl.formatMessage({defaultMessage: 'Enable LLM Trace'})}
                        value={value.enableLLMTrace}
                        onChange={(to) => props.onChange(props.id, {...value, enableLLMTrace: to})}
                        helpText={intl.formatMessage({defaultMessage: 'Enable tracing of LLM requests. Outputs full conversation data to the logs.'})}
                    />
                </ItemList>
>>>>>>> a717f641
            </Panel>
        </ConfigContainer>
    );
};
export default Config;<|MERGE_RESOLUTION|>--- conflicted
+++ resolved
@@ -8,11 +8,7 @@
 import Panel, {PanelFooterText} from './panel';
 import Bots, {firstNewBot} from './bots';
 import {LLMBotConfig} from './bot';
-<<<<<<< HEAD
-import {ItemList, SelectionItem, SelectionItemOption, StyledRadio} from './item';
-=======
 import {BooleanItem, ItemList, SelectionItem, SelectionItemOption, TextItem} from './item';
->>>>>>> a717f641
 import NoBotsPage from './no_bots_page';
 
 type Config = {
@@ -22,15 +18,7 @@
     transcriptBackend: string,
     enableLLMTrace: boolean,
     enableCallSummary: boolean,
-<<<<<<< HEAD
-=======
-
-    enableUserRestrictions: boolean
-    allowPrivateChannels: boolean
-    allowedTeamIds: string
-    onlyUsersOnTeam: string
     allowedUpstreamHostnames: string
->>>>>>> a717f641
 }
 
 type Props = {
@@ -188,78 +176,6 @@
                     />
                 </ItemList>
             </Panel>
-
-            <Panel
-<<<<<<< HEAD
-                title={intl.formatMessage({defaultMessage: 'Debug'})}
-                subtitle=''
-            >
-                <div className='form-group'>
-                    <label
-                        className='control-label col-sm-4'
-                        htmlFor='ai-service-name'
-                    >
-                        <FormattedMessage defaultMessage='Enable LLM Trace:'/>
-                    </label>
-                    <div className='col-sm-8'>
-                        <label className='radio-inline'>
-                            <StyledRadio
-                                type='radio'
-                                value='true'
-                                checked={value.enableLLMTrace}
-                                onChange={() => props.onChange(props.id, {...value, enableLLMTrace: true})}
-                            />
-                            <span><FormattedMessage defaultMessage='true'/></span>
-                        </label>
-                        <label className='radio-inline'>
-                            <StyledRadio
-                                type='radio'
-                                value='false'
-                                checked={!value.enableLLMTrace}
-                                onChange={() => props.onChange(props.id, {...value, enableLLMTrace: false})}
-                            />
-                            <span><FormattedMessage defaultMessage='false'/></span>
-                        </label>
-                        <div className='help-text'>
-                            <span>
-                                <FormattedMessage defaultMessage='Enable tracing of LLM requests. Outputs full conversation data to the logs.'/>
-                            </span>
-                        </div>
-                    </div>
-                </div>
-=======
-                title={intl.formatMessage({defaultMessage: 'User restrictions (experimental)'})}
-                subtitle={intl.formatMessage({defaultMessage: 'Restrict where Copilot can be used.'})}
-            >
-                <ItemList>
-                    <BooleanItem
-                        label={intl.formatMessage({defaultMessage: 'Enable User Restrictions'})}
-                        value={value.enableUserRestrictions}
-                        onChange={(to) => props.onChange(props.id, {...value, enableUserRestrictions: to})}
-                        helpText={intl.formatMessage({defaultMessage: 'Global flag for all below settings.'})}
-                    />
-                    {value.enableUserRestrictions && (
-                        <>
-                            <BooleanItem
-                                label={intl.formatMessage({defaultMessage: 'Allow Private Channels'})}
-                                value={value.allowPrivateChannels}
-                                onChange={(to) => props.onChange(props.id, {...value, allowPrivateChannels: to})}
-                            />
-                            <TextItem
-                                label={intl.formatMessage({defaultMessage: 'Allow Team IDs (csv)'})}
-                                value={value.allowedTeamIds}
-                                onChange={(e) => props.onChange(props.id, {...value, allowedTeamIds: e.target.value})}
-                            />
-                            <TextItem
-                                label={intl.formatMessage({defaultMessage: 'Only Users on Team'})}
-                                value={value.onlyUsersOnTeam}
-                                onChange={(e) => props.onChange(props.id, {...value, onlyUsersOnTeam: e.target.value})}
-                            />
-                        </>
-                    )}
-                </ItemList>
-            </Panel>
-
             <Panel
                 title={intl.formatMessage({defaultMessage: 'Debug'})}
                 subtitle=''
@@ -272,7 +188,6 @@
                         helpText={intl.formatMessage({defaultMessage: 'Enable tracing of LLM requests. Outputs full conversation data to the logs.'})}
                     />
                 </ItemList>
->>>>>>> a717f641
             </Panel>
         </ConfigContainer>
     );
