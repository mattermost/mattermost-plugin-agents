import React from 'react';
import styled from 'styled-components';
import {FormattedMessage} from 'react-intl';

export const ItemList = styled.div`
	display: grid;
	grid-template-columns: minmax(auto, 275px) 1fr;
	grid-column-gap: 16px;
	grid-row-gap: 24px;
`;

type TextItemProps = {
    label: string,
    value: string,
    type?: string,
    helptext?: string,
    multiline?: boolean,
    placeholder?: string,
    maxLength?: number,
    onChange: (e: React.ChangeEvent<HTMLInputElement>) => void
};

export const TextItem = (props: TextItemProps) => {
    return (
        <>
            <ItemLabel>{props.label}</ItemLabel>
            <TextFieldContainer>
                <StyledInput
                    as={props.multiline ? 'textarea' : 'input'}
                    value={props.value}
                    type={props.type ? props.type : 'text'}
                    placeholder={props.placeholder ? props.placeholder : props.label}
                    onChange={props.onChange}
                    maxLength={props.maxLength}
                />
                {props.helptext &&
                <HelpText>{props.helptext}</HelpText>
                }
            </TextFieldContainer>
        </>
    );
};

type SelectionItemProps = {
    label: string
    value: string
    onChange: (e: React.ChangeEvent<HTMLSelectElement>) => void
    children: React.ReactNode
};

export const SelectionItem = (props: SelectionItemProps) => {
    return (
        <>
            <ItemLabel>{props.label}</ItemLabel>
            <StyledInput
                as='select'
                value={props.value}
                onChange={props.onChange}
            >
                {props.children}
            </StyledInput>
        </>
    );
};

export const SelectionItemOption = styled.option`
`;

export const ItemLabel = styled.label`
	font-size: 14px;
	font-weight: 600;
	line-height: 20px;
`;

const TextFieldContainer = styled.div`
	display: flex;
	flex-direction: column;
	gap: 8px;
`;

export const HelpText = styled.div`
	font-size: 12px;
	font-weight: 400;
	line-height: 16px;
	color: rgba(var(--center-channel-color-rgb), 0.72);
`;

<<<<<<< HEAD
export const StyledInput = styled.input<{as?: string}>`
	appearance: none;
=======
export const StyledInput = styled.input<{ as?: string }>`
	apperance: none;
>>>>>>> 0cf3c3e9
	display: flex;
	padding: 7px 12px;
	align-items: flex-start;
	border-radius: 2px;
	border: 1px solid rgba(var(--center-channel-color-rgb), 0.16);
	box-shadow: 0px 1px 1px rgba(0, 0, 0, 0.075) inset;
	height: 35px;
	background: white;

	font-size: 14px;
	font-weight: 400;
	line-height: 20px;

	${(props) => props.as === 'textarea' && `
		resize: vertical;
		height: 120px;
	`}

	&:focus {
		border-color: $66afe9;
		box-shadow: inset 0 1px 1px rgba(0, 0, 0, 0.075), 0 0 8px rgba(102, 175, 233, 0.75);
		outline: 0;
	}
`;

export const StyledRadio = styled.input`
	appearance: none;
	display: grid;
	color: rgba(var(--center-channel-color-rgb), 0.24);
	width: 1.6rem;
	height: 1.6rem;
	border: 1px solid rgba(var(--center-channel-color-rgb),0.24);
	border-radius: 50%;
	margin: 0;
	cursor: pointer;
	place-content: center;

	&:checked {
		border-color: var(--button-bg);
		&:before {
			transform: scale(1);
		}
	}

	&:before {
		width: 8px;
		height: 8px;
		border-radius: 50%;
		background: var(--button-bg);
		content: '';
		transform: scale(0);
		transform-origin: center center;
		transition: 200ms transform ease-in-out;
	}
`;

type BooleanItemProps = {
    label: React.ReactNode
    value: boolean
    onChange: (to: boolean) => void
    helpText?: string
};

export const BooleanItem = (props: BooleanItemProps) => {
    return (
        <>
            <ItemLabel>{props.label}</ItemLabel>
            <TextFieldContainer>
                <BooleanItemRow>
                    <StyledRadio
                        type='radio'
                        value='true'
                        checked={props.value}
                        onChange={() => props.onChange(true)}
                    />
                    <FormattedMessage defaultMessage='true'/>
                    <StyledRadio
                        type='radio'
                        value='false'
                        checked={!props.value}
                        onChange={() => props.onChange(false)}
                    />
                    <FormattedMessage defaultMessage='false'/>
                </BooleanItemRow>
                {props.helpText &&
                <HelpText>{props.helpText}</HelpText>
                }
            </TextFieldContainer>
        </>
    );
};

const BooleanItemRow = styled.div`
	display: flex;
	flex-direction: row;
	gap: 8px;
	align-items: center;
`;<|MERGE_RESOLUTION|>--- conflicted
+++ resolved
@@ -85,13 +85,8 @@
 	color: rgba(var(--center-channel-color-rgb), 0.72);
 `;
 
-<<<<<<< HEAD
-export const StyledInput = styled.input<{as?: string}>`
+export const StyledInput = styled.input<{ as?: string }>`
 	appearance: none;
-=======
-export const StyledInput = styled.input<{ as?: string }>`
-	apperance: none;
->>>>>>> 0cf3c3e9
 	display: flex;
 	padding: 7px 12px;
 	align-items: flex-start;
