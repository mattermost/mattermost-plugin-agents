--- conflicted
+++ resolved
@@ -2,32 +2,23 @@
 import {GlobalState} from '@mattermost/types/lib/store';
 
 import {makeCallsPostButtonClickedHandler} from './calls_button';
-<<<<<<< HEAD
 import {makePlaybookRunStatusUpdateHandler} from './playbooks_button';
 import PostEventListener from './websocket';
-=======
 import manifest from './manifest';
->>>>>>> 1aa81f76
 
 type WebappStore = Store<GlobalState, Action<Record<string, unknown>>>
 
 const CallsClickHandler = 'calls_post_button_clicked_handler';
-<<<<<<< HEAD
 const PlaybooksRunStatusUpdateClickHandler = 'playbooks_run_status_update_click_handler';
-=======
 export const BotsHandler = manifest.id + '_bots';
->>>>>>> 1aa81f76
 
 export async function setupRedux(registry: any, store: WebappStore, postEventListener: PostEventListener) {
     const reducer = combineReducers({
         callsPostButtonClickedTranscription,
-<<<<<<< HEAD
         aiStatusUpdateClicked,
-=======
         bots,
         botChannelId,
         selectedPostId,
->>>>>>> 1aa81f76
     });
     registry.registerReducer(reducer);
 
@@ -69,12 +60,15 @@
     }
 }
 
-<<<<<<< HEAD
 function aiStatusUpdateClicked(state = false, action: any) {
     switch (action.type) {
     case PlaybooksRunStatusUpdateClickHandler:
         return action.handler || false;
-=======
+    default:
+        return state;
+    }
+}
+
 function bots(state = null, action: any) {
     switch (action.type) {
     case BotsHandler:
@@ -97,7 +91,6 @@
     switch (action.type) {
     case 'SELECT_AI_POST':
         return action.postId;
->>>>>>> 1aa81f76
     default:
         return state;
     }
