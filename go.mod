module github.com/mattermost/mattermost-plugin-ai

go 1.21

require (
	github.com/Masterminds/squirrel v1.5.4
	github.com/andygrunwald/go-jira v1.16.0
	github.com/asticode/go-astisub v0.26.0
	github.com/gin-gonic/gin v1.7.7
	github.com/google/go-github/v41 v41.0.0
	github.com/invopop/jsonschema v0.7.0
	github.com/jmoiron/sqlx v1.3.5
	github.com/mattermost/mattermost/server/public v0.1.4
	github.com/nicksnyder/go-i18n/v2 v2.4.0
	github.com/pkg/errors v0.9.1
	github.com/prometheus/client_golang v1.19.1
	github.com/r3labs/sse/v2 v2.10.0
	github.com/rudderlabs/analytics-go v3.3.3+incompatible
	github.com/sashabaranov/go-openai v1.24.0
	github.com/sirupsen/logrus v1.9.3
	github.com/stretchr/testify v1.8.4
	golang.org/x/text v0.16.0
)

require (
	github.com/asticode/go-astikit v0.20.0 // indirect
	github.com/asticode/go-astits v1.8.0 // indirect
	github.com/beorn7/perks v1.0.1 // indirect
	github.com/blang/semver/v4 v4.0.0 // indirect
	github.com/cespare/xxhash/v2 v2.2.0 // indirect
	github.com/davecgh/go-spew v1.1.1 // indirect
	github.com/dyatlov/go-opengraph/opengraph v0.0.0-20220524092352-606d7b1e5f8a // indirect
	github.com/fatih/color v1.17.0 // indirect
	github.com/fatih/structs v1.1.0 // indirect
	github.com/francoispqt/gojay v1.2.13 // indirect
	github.com/gin-contrib/sse v0.1.0 // indirect
	github.com/go-asn1-ber/asn1-ber v1.5.7 // indirect
	github.com/go-playground/locales v0.13.0 // indirect
	github.com/go-playground/universal-translator v0.17.0 // indirect
	github.com/go-playground/validator/v10 v10.4.1 // indirect
	github.com/go-sql-driver/mysql v1.7.1 // indirect
	github.com/golang-jwt/jwt/v4 v4.4.2 // indirect
	github.com/golang/protobuf v1.5.4 // indirect
	github.com/google/go-querystring v1.1.0 // indirect
	github.com/google/uuid v1.6.0 // indirect
	github.com/gorilla/websocket v1.5.1 // indirect
	github.com/hashicorp/errwrap v1.1.0 // indirect
	github.com/hashicorp/go-hclog v1.6.3 // indirect
	github.com/hashicorp/go-multierror v1.1.1 // indirect
	github.com/hashicorp/go-plugin v1.6.1 // indirect
	github.com/hashicorp/yamux v0.1.1 // indirect
	github.com/iancoleman/orderedmap v0.2.0 // indirect
	github.com/json-iterator/go v1.1.12 // indirect
	github.com/kr/text v0.2.0 // indirect
	github.com/lann/builder v0.0.0-20180802200727-47ae307949d0 // indirect
	github.com/lann/ps v0.0.0-20150810152359-62de8c46ede0 // indirect
	github.com/leodido/go-urn v1.2.0 // indirect
	github.com/lib/pq v1.10.9 // indirect
	github.com/mattermost/go-i18n v1.11.1-0.20211013152124-5c415071e404 // indirect
	github.com/mattermost/ldap v0.0.0-20231116144001-0f480c025956 // indirect
	github.com/mattermost/logr/v2 v2.0.21 // indirect
	github.com/mattn/go-colorable v0.1.13 // indirect
	github.com/mattn/go-isatty v0.0.20 // indirect
	github.com/mattn/go-sqlite3 v2.0.3+incompatible // indirect
	github.com/mitchellh/go-testing-interface v1.14.1 // indirect
	github.com/modern-go/concurrent v0.0.0-20180306012644-bacd9c7ef1dd // indirect
	github.com/modern-go/reflect2 v1.0.2 // indirect
	github.com/oklog/run v1.1.0 // indirect
	github.com/pborman/uuid v1.2.1 // indirect
	github.com/pelletier/go-toml v1.9.5 // indirect
	github.com/philhofer/fwd v1.1.2 // indirect
	github.com/pmezard/go-difflib v1.0.0 // indirect
<<<<<<< HEAD
	github.com/segmentio/backo-go v1.0.1 // indirect
	github.com/sirupsen/logrus v1.9.3 // indirect
=======
	github.com/prometheus/client_model v0.5.0 // indirect
	github.com/prometheus/common v0.48.0 // indirect
	github.com/prometheus/procfs v0.12.0 // indirect
>>>>>>> 36d4c72d
	github.com/stretchr/objx v0.5.1 // indirect
	github.com/tidwall/gjson v1.17.1 // indirect
	github.com/tidwall/match v1.1.1 // indirect
	github.com/tidwall/pretty v1.2.1 // indirect
	github.com/tinylib/msgp v1.1.9 // indirect
	github.com/trivago/tgo v1.0.7 // indirect
	github.com/ugorji/go/codec v1.1.7 // indirect
	github.com/vmihailenco/msgpack/v5 v5.4.1 // indirect
	github.com/vmihailenco/tagparser/v2 v2.0.0 // indirect
	github.com/wiggin77/merror v1.0.5 // indirect
	github.com/wiggin77/srslog v1.0.1 // indirect
<<<<<<< HEAD
	github.com/xtgo/uuid v0.0.0-20140804021211-a0b114877d4c // indirect
	golang.org/x/crypto v0.20.0 // indirect
	golang.org/x/net v0.21.0 // indirect
	golang.org/x/sys v0.17.0 // indirect
	google.golang.org/genproto/googleapis/rpc v0.0.0-20240227224415-6ceb2ff114de // indirect
	google.golang.org/grpc v1.62.0 // indirect
	google.golang.org/protobuf v1.32.0 // indirect
=======
	golang.org/x/crypto v0.23.0 // indirect
	golang.org/x/net v0.25.0 // indirect
	golang.org/x/sys v0.21.0 // indirect
	google.golang.org/genproto v0.0.0-20230410155749-daa745c078e1 // indirect
	google.golang.org/grpc v1.64.0 // indirect
	google.golang.org/protobuf v1.34.1 // indirect
>>>>>>> 36d4c72d
	gopkg.in/cenkalti/backoff.v1 v1.1.0 // indirect
	gopkg.in/natefinch/lumberjack.v2 v2.2.1 // indirect
	gopkg.in/yaml.v2 v2.4.0 // indirect
	gopkg.in/yaml.v3 v3.0.1 // indirect
)<|MERGE_RESOLUTION|>--- conflicted
+++ resolved
@@ -70,14 +70,10 @@
 	github.com/pelletier/go-toml v1.9.5 // indirect
 	github.com/philhofer/fwd v1.1.2 // indirect
 	github.com/pmezard/go-difflib v1.0.0 // indirect
-<<<<<<< HEAD
-	github.com/segmentio/backo-go v1.0.1 // indirect
-	github.com/sirupsen/logrus v1.9.3 // indirect
-=======
 	github.com/prometheus/client_model v0.5.0 // indirect
 	github.com/prometheus/common v0.48.0 // indirect
 	github.com/prometheus/procfs v0.12.0 // indirect
->>>>>>> 36d4c72d
+	github.com/segmentio/backo-go v1.0.1 // indirect
 	github.com/stretchr/objx v0.5.1 // indirect
 	github.com/tidwall/gjson v1.17.1 // indirect
 	github.com/tidwall/match v1.1.1 // indirect
@@ -89,22 +85,13 @@
 	github.com/vmihailenco/tagparser/v2 v2.0.0 // indirect
 	github.com/wiggin77/merror v1.0.5 // indirect
 	github.com/wiggin77/srslog v1.0.1 // indirect
-<<<<<<< HEAD
 	github.com/xtgo/uuid v0.0.0-20140804021211-a0b114877d4c // indirect
-	golang.org/x/crypto v0.20.0 // indirect
-	golang.org/x/net v0.21.0 // indirect
-	golang.org/x/sys v0.17.0 // indirect
-	google.golang.org/genproto/googleapis/rpc v0.0.0-20240227224415-6ceb2ff114de // indirect
-	google.golang.org/grpc v1.62.0 // indirect
-	google.golang.org/protobuf v1.32.0 // indirect
-=======
 	golang.org/x/crypto v0.23.0 // indirect
 	golang.org/x/net v0.25.0 // indirect
 	golang.org/x/sys v0.21.0 // indirect
 	google.golang.org/genproto v0.0.0-20230410155749-daa745c078e1 // indirect
 	google.golang.org/grpc v1.64.0 // indirect
 	google.golang.org/protobuf v1.34.1 // indirect
->>>>>>> 36d4c72d
 	gopkg.in/cenkalti/backoff.v1 v1.1.0 // indirect
 	gopkg.in/natefinch/lumberjack.v2 v2.2.1 // indirect
 	gopkg.in/yaml.v2 v2.4.0 // indirect
