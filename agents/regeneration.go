// Copyright (c) 2023-present Mattermost, Inc. All Rights Reserved.
// See LICENSE.txt for license information.

package agents

import (
	"context"
	"errors"
	"fmt"

	"github.com/mattermost/mattermost-plugin-ai/agents/threads"
	"github.com/mattermost/mattermost-plugin-ai/llm"
	"github.com/mattermost/mattermost-plugin-ai/llm/subtitles"
	"github.com/mattermost/mattermost-plugin-ai/mmapi"
	"github.com/mattermost/mattermost/server/public/model"
)

// HandleRegenerate handles post regeneration requests
func (p *AgentsService) HandleRegenerate(userID string, post *model.Post, channel *model.Channel) error {
	bot := p.GetBotByID(post.UserId)
	if bot == nil {
		return fmt.Errorf("unable to get bot")
	}

	if post.GetProp(LLMRequesterUserID) != userID {
		return errors.New("only the original poster can regenerate")
	}

	if post.GetProp(NoRegen) != nil {
		return errors.New("tagged no regen")
	}

	user, err := p.pluginAPI.User.Get(userID)
	if err != nil {
		return fmt.Errorf("unable to get user to regen post: %w", err)
	}

	ctx, err := p.getPostStreamingContext(context.Background(), post.Id)
	if err != nil {
		return fmt.Errorf("unable to get post streaming context: %w", err)
	}
	defer p.finishPostStreaming(post.Id)

	threadIDProp := post.GetProp(ThreadIDProp)
	analysisTypeProp := post.GetProp(AnalysisTypeProp)
	referenceRecordingFileIDProp := post.GetProp(ReferencedRecordingFileID)
	referencedTranscriptPostProp := post.GetProp(ReferencedTranscriptPostID)
	post.DelProp(ToolCallProp)
	var result *llm.TextStreamResult
	switch {
	case threadIDProp != nil:
		threadID := threadIDProp.(string)
		analysisType := analysisTypeProp.(string)
		config := p.pluginAPI.Configuration.GetConfig()
		siteURL := config.ServiceSettings.SiteURL
		post.Message = p.analysisPostMessage(user.Locale, threadID, analysisType, *siteURL)

<<<<<<< HEAD
		threadPost, getPostErr := p.pluginAPI.Post.GetPost(threadID)
		if getPostErr != nil {
			return fmt.Errorf("could not get thread post on regen: %w", getPostErr)
		}

		if !p.pluginAPI.User.HasPermissionToChannel(userID, threadPost.ChannelId, model.PermissionReadChannel) {
			return errors.New("user doesn't have permission to read channel original thread in in")
		}

		var analyzeThreadErr error
		result, analyzeThreadErr = p.analyzeThread(bot, threadID, analysisType, p.contextBuilder.BuildLLMContextUserRequest(
=======
		llmContext := p.contextBuilder.BuildLLMContextUserRequest(
>>>>>>> a2d23973
			bot,
			user,
			channel,
			p.contextBuilder.WithLLMContextDefaultTools(bot, mmapi.IsDMWith(bot.mmBot.UserId, channel)),
<<<<<<< HEAD
		))
		if analyzeThreadErr != nil {
			return fmt.Errorf("could not summarize post on regen: %w", analyzeThreadErr)
=======
		)

		var err error
		result, err = threads.New(p.GetLLM(bot.cfg), p.prompts, p.mmClient).Analyze(threadID, llmContext, analysisType)
		if err != nil {
			return fmt.Errorf("could not summarize post on regen: %w", err)
>>>>>>> a2d23973
		}
	case referenceRecordingFileIDProp != nil:
		post.Message = ""
		referencedRecordingFileID := referenceRecordingFileIDProp.(string)

		fileInfo, getErr := p.pluginAPI.File.GetInfo(referencedRecordingFileID)
		if getErr != nil {
			return fmt.Errorf("could not get transcription file on regen: %w", getErr)
		}

		reader, getErr := p.pluginAPI.File.Get(post.FileIds[0])
		if getErr != nil {
			return fmt.Errorf("could not get transcription file on regen: %w", getErr)
		}
		transcription, parseErr := subtitles.NewSubtitlesFromVTT(reader)
		if parseErr != nil {
			return fmt.Errorf("could not parse transcription file on regen: %w", parseErr)
		}

		if transcription.IsEmpty() {
			return errors.New("transcription is empty on regen")
		}

		originalFileChannel, channelErr := p.pluginAPI.Channel.Get(fileInfo.ChannelId)
		if channelErr != nil {
			return fmt.Errorf("could not get channel of original recording on regen: %w", channelErr)
		}

		context := p.contextBuilder.BuildLLMContextUserRequest(
			bot,
			user,
			originalFileChannel,
			p.contextBuilder.WithLLMContextDefaultTools(bot, originalFileChannel.Type == model.ChannelTypeDirect),
		)
		var summaryErr error
		result, summaryErr = p.summarizeTranscription(bot, transcription, context)
		if summaryErr != nil {
			return fmt.Errorf("could not summarize transcription on regen: %w", summaryErr)
		}
	case referencedTranscriptPostProp != nil:
		post.Message = ""
		referencedTranscriptionPostID := referencedTranscriptPostProp.(string)
		referencedTranscriptionPost, postErr := p.pluginAPI.Post.GetPost(referencedTranscriptionPostID)
		if postErr != nil {
			return fmt.Errorf("could not get transcription post on regen: %w", postErr)
		}

		transcriptionFileID, fileIDErr := getCaptionsFileIDFromProps(referencedTranscriptionPost)
		if fileIDErr != nil {
			return fmt.Errorf("unable to get transcription file id: %w", fileIDErr)
		}
		transcriptionFileReader, fileErr := p.pluginAPI.File.Get(transcriptionFileID)
		if fileErr != nil {
			return fmt.Errorf("unable to read calls file: %w", fileErr)
		}

		transcription, parseErr := subtitles.NewSubtitlesFromVTT(transcriptionFileReader)
		if parseErr != nil {
			return fmt.Errorf("unable to parse transcription file: %w", parseErr)
		}

		context := p.contextBuilder.BuildLLMContextUserRequest(
			bot,
			user,
			channel,
			p.contextBuilder.WithLLMContextDefaultTools(bot, mmapi.IsDMWith(bot.mmBot.UserId, channel)),
		)
		var summaryErr error
		result, summaryErr = p.summarizeTranscription(bot, transcription, context)
		if summaryErr != nil {
			return fmt.Errorf("unable to summarize transcription: %w", summaryErr)
		}

	default:
		post.Message = ""

		respondingToPostID, ok := post.GetProp(RespondingToProp).(string)
		if !ok {
			return errors.New("post missing responding to prop")
		}
		respondingToPost, getErr := p.pluginAPI.Post.GetPost(respondingToPostID)
		if getErr != nil {
			return fmt.Errorf("could not get post being responded to: %w", getErr)
		}

		// Create a context with the tool call callback already set
		contextWithCallback := p.contextBuilder.BuildLLMContextUserRequest(
			bot,
			user,
			channel,
			p.contextBuilder.WithLLMContextDefaultTools(bot, mmapi.IsDMWith(bot.mmBot.UserId, channel)),
		)

		// Process the user request with the context that has the callback
		var processErr error
		result, processErr = p.processUserRequestWithContext(bot, user, channel, respondingToPost, contextWithCallback)
		if processErr != nil {
			return fmt.Errorf("could not continue conversation on regen: %w", processErr)
		}
	}

	if mmapi.IsDMWith(bot.mmBot.UserId, channel) {
		if channel.Name == bot.mmBot.UserId+"__"+user.Id || channel.Name == user.Id+"__"+bot.mmBot.UserId {
			p.streamResultToPost(ctx, result, post, user.Locale)
			return nil
		}
	}

	config := p.pluginAPI.Configuration.GetConfig()
	p.streamResultToPost(ctx, result, post, *config.LocalizationSettings.DefaultServerLocale)

	return nil
}<|MERGE_RESOLUTION|>--- conflicted
+++ resolved
@@ -55,7 +55,6 @@
 		siteURL := config.ServiceSettings.SiteURL
 		post.Message = p.analysisPostMessage(user.Locale, threadID, analysisType, *siteURL)
 
-<<<<<<< HEAD
 		threadPost, getPostErr := p.pluginAPI.Post.GetPost(threadID)
 		if getPostErr != nil {
 			return fmt.Errorf("could not get thread post on regen: %w", getPostErr)
@@ -65,27 +64,17 @@
 			return errors.New("user doesn't have permission to read channel original thread in in")
 		}
 
-		var analyzeThreadErr error
-		result, analyzeThreadErr = p.analyzeThread(bot, threadID, analysisType, p.contextBuilder.BuildLLMContextUserRequest(
-=======
 		llmContext := p.contextBuilder.BuildLLMContextUserRequest(
->>>>>>> a2d23973
 			bot,
 			user,
 			channel,
 			p.contextBuilder.WithLLMContextDefaultTools(bot, mmapi.IsDMWith(bot.mmBot.UserId, channel)),
-<<<<<<< HEAD
-		))
-		if analyzeThreadErr != nil {
-			return fmt.Errorf("could not summarize post on regen: %w", analyzeThreadErr)
-=======
 		)
 
 		var err error
 		result, err = threads.New(p.GetLLM(bot.cfg), p.prompts, p.mmClient).Analyze(threadID, llmContext, analysisType)
 		if err != nil {
 			return fmt.Errorf("could not summarize post on regen: %w", err)
->>>>>>> a2d23973
 		}
 	case referenceRecordingFileIDProp != nil:
 		post.Message = ""
