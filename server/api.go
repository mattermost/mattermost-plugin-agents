package main

import (
	"net/http"

	"github.com/gin-gonic/gin"
	"github.com/mattermost/mattermost-server/v6/plugin"
)

const (
	ContextPostKey    = "post"
	ContextChannelKey = "channel"
)

// ServeHTTP demonstrates a plugin that handles HTTP requests by greeting the world.
func (p *Plugin) ServeHTTP(c *plugin.Context, w http.ResponseWriter, r *http.Request) {
	router := gin.Default()
	router.Use(p.ginlogger)
	router.Use(p.MattermostAuthorizationRequired)

	postRouter := router.Group("/post/:postid")
	postRouter.Use(p.postAuthorizationRequired)
	postRouter.POST("/react", p.handleReact)
	postRouter.POST("/feedback/positive", p.handlePositivePostFeedback)
	postRouter.POST("/feedback/negative", p.handleNegativePostFeedback)
	postRouter.POST("/summarize", p.handleSummarize)
	postRouter.POST("/transcribe", p.handleTranscribe)

	textRouter := router.Group("/text")
	textRouter.Use(p.textAuthorizationRequired)
	textRouter.POST("/simplify", p.handleSimplify)
	textRouter.POST("/change_tone/:tone", p.handleChangeTone)
	textRouter.POST("/ask_ai_change_text", p.handleAiChangeText)

	adminRouter := router.Group("/admin")
	adminRouter.Use(p.mattermostAdminAuthorizationRequired)
	adminRouter.GET("/feedback", p.handleGetFeedback)

	router.ServeHTTP(w, r)
}

func (p *Plugin) ginlogger(c *gin.Context) {
	c.Next()

	for _, ginErr := range c.Errors {
		p.API.LogError(ginErr.Error())
	}
}

func (p *Plugin) MattermostAuthorizationRequired(c *gin.Context) {
	userID := c.GetHeader("Mattermost-User-Id")
	if userID == "" {
		c.AbortWithStatus(http.StatusUnauthorized)
		return
	}
<<<<<<< HEAD

	if p.getConfiguration().Config.SecurityConfig.EnableUseRestrictions {
		if !p.pluginAPI.User.HasPermissionToTeam(userID, p.getConfiguration().Config.SecurityConfig.OnlyUsersOnTeam, model.PermissionViewTeam) {
			c.AbortWithError(http.StatusForbidden, errors.New("user not on allowed team"))
			return
		}
	}
=======
>>>>>>> ae70c67a
}<|MERGE_RESOLUTION|>--- conflicted
+++ resolved
@@ -53,14 +53,4 @@
 		c.AbortWithStatus(http.StatusUnauthorized)
 		return
 	}
-<<<<<<< HEAD
-
-	if p.getConfiguration().Config.SecurityConfig.EnableUseRestrictions {
-		if !p.pluginAPI.User.HasPermissionToTeam(userID, p.getConfiguration().Config.SecurityConfig.OnlyUsersOnTeam, model.PermissionViewTeam) {
-			c.AbortWithError(http.StatusForbidden, errors.New("user not on allowed team"))
-			return
-		}
-	}
-=======
->>>>>>> ae70c67a
 }