--- conflicted
+++ resolved
@@ -19,17 +19,6 @@
 	router := gin.Default()
 	router.Use(p.ginlogger)
 	router.Use(p.MattermostAuthorizationRequired)
-<<<<<<< HEAD
-	router.POST("/react/:postid", p.handleReact)
-	router.POST("/feedback/post/:postid/positive", p.handlePositivePostFeedback)
-	router.POST("/feedback/post/:postid/negative", p.handleNegativePostFeedback)
-	router.POST("/summarize/post/:postid", p.handleSummarize)
-	router.POST("/transcribe/:postid", p.handleTranscribe)
-	router.POST("/simplify", p.handleSimplify)
-	router.POST("/ask_ai_change_text", p.handleAiChangeText)
-	router.POST("/change_tone/:tone", p.handleChangeTone)
-	router.GET("/feedback", p.handleGetFeedback)
-=======
 
 	postRouter := router.Group("/post/:postid")
 	postRouter.Use(p.postAuthorizationRequired)
@@ -42,11 +31,11 @@
 	textRouter := router.Group("/text")
 	textRouter.POST("/simplify", p.handleSimplify)
 	textRouter.POST("/change_tone/:tone", p.handleChangeTone)
+	textRouter.POST("/ask_ai_change_text", p.handleAiChangeText)
 
 	adminRouter := router.Group("/admin")
 	adminRouter.GET("/feedback", p.handleGetFeedback)
 
->>>>>>> 3f9c5f91
 	router.ServeHTTP(w, r)
 }
 
@@ -71,281 +60,4 @@
 			return
 		}
 	}
-<<<<<<< HEAD
-}
-
-func (p *Plugin) handlePositivePostFeedback(c *gin.Context) {
-	p.handlePostFeedback(c, true)
-}
-func (p *Plugin) handleNegativePostFeedback(c *gin.Context) {
-	p.handlePostFeedback(c, false)
-}
-
-func (p *Plugin) handlePostFeedback(c *gin.Context, positive bool) {
-	postID := c.Param("postid")
-	userID := c.GetHeader("Mattermost-User-Id")
-
-	_, err := p.pluginAPI.Post.GetPost(postID)
-	if err != nil {
-		c.AbortWithError(http.StatusInternalServerError, err)
-		return
-	}
-
-	if _, err := p.execBuilder(p.builder.
-		Insert("LLM_Feedback").
-		SetMap(map[string]interface{}{
-			"PostID":           postID,
-			"UserID":           userID,
-			"PositiveFeedback": positive,
-		}).
-		Suffix("ON CONFLICT (PostID) DO UPDATE SET PositiveFeedback = ?", positive)); err != nil {
-		c.AbortWithError(http.StatusInternalServerError, errors.Wrap(err, "couldn't insert feedback"))
-		return
-	}
-
-	c.Status(http.StatusOK)
-}
-
-func (p *Plugin) handleGetFeedback(c *gin.Context) {
-	userID := c.GetHeader("Mattermost-User-Id")
-
-	if !p.pluginAPI.User.HasPermissionTo(userID, model.PermissionManageSystem) {
-		c.AbortWithStatus(http.StatusForbidden)
-		return
-	}
-
-	var result []struct {
-		PostID           string
-		UserID           string
-		PositiveFeedback bool
-	}
-	if err := p.doQuery(&result, p.builder.
-		Select("*").
-		From("LLM_Feedback"),
-	); err != nil {
-		c.AbortWithError(http.StatusInternalServerError, errors.Wrap(err, "failed to get feedback table"))
-		return
-	}
-
-	totals := make(map[string]int)
-	for _, entry := range result {
-		if entry.PositiveFeedback {
-			totals[entry.PostID] += 1
-		} else {
-			totals[entry.PostID] -= 1
-		}
-	}
-
-	var output []struct {
-		Conversation ai.BotConversation
-		PostID       string
-		Sentimant    int
-	}
-
-	for postID, total := range totals {
-		thread, err := p.getThreadAndMeta(postID)
-		if err != nil {
-			c.AbortWithError(http.StatusInternalServerError, err)
-			return
-		}
-
-		conversation := ai.ThreadToBotConversation(p.botid, thread.Posts)
-
-		output = append(output, struct {
-			Conversation ai.BotConversation
-			PostID       string
-			Sentimant    int
-		}{
-			Conversation: conversation,
-			PostID:       postID,
-			Sentimant:    total,
-		})
-	}
-
-	c.IndentedJSON(http.StatusOK, output)
-}
-
-func (p *Plugin) handleReact(c *gin.Context) {
-	postID := c.Param("postid")
-	userID := c.GetHeader("Mattermost-User-Id")
-
-	post, err := p.pluginAPI.Post.GetPost(postID)
-	if err != nil {
-		c.AbortWithError(http.StatusInternalServerError, err)
-		return
-	}
-
-	channel, err := p.pluginAPI.Channel.Get(post.ChannelId)
-	if err != nil {
-		c.AbortWithError(http.StatusInternalServerError, err)
-		return
-	}
-
-	user, err := p.pluginAPI.User.Get(userID)
-	if err != nil {
-		c.AbortWithError(http.StatusInternalServerError, err)
-		return
-	}
-
-	if err := p.checkUsageRestrictions(userID, channel); err != nil {
-		c.AbortWithError(http.StatusForbidden, err)
-		return
-	}
-
-	if err := p.selectEmoji(post, p.MakeConversationContext(user, channel, nil)); err != nil {
-		c.AbortWithError(http.StatusInternalServerError, err)
-		return
-	}
-
-	c.Status(http.StatusOK)
-}
-
-func (p *Plugin) handleSummarize(c *gin.Context) {
-	postID := c.Param("postid")
-	userID := c.GetHeader("Mattermost-User-Id")
-
-	post, err := p.pluginAPI.Post.GetPost(postID)
-	if err != nil {
-		c.AbortWithError(http.StatusInternalServerError, err)
-		return
-	}
-
-	channel, err := p.pluginAPI.Channel.Get(post.ChannelId)
-	if err != nil {
-		c.AbortWithError(http.StatusInternalServerError, err)
-		return
-	}
-
-	user, err := p.pluginAPI.User.Get(userID)
-	if err != nil {
-		c.AbortWithError(http.StatusInternalServerError, err)
-		return
-	}
-
-	if err := p.checkUsageRestrictions(userID, channel); err != nil {
-		c.AbortWithError(http.StatusForbidden, err)
-		return
-	}
-
-	if _, err := p.startNewSummaryThread(postID, p.MakeConversationContext(user, channel, nil)); err != nil {
-		c.AbortWithError(http.StatusInternalServerError, errors.Wrap(err, "Unable to produce summary"))
-		return
-	}
-
-	c.Status(http.StatusOK)
-}
-
-func (p *Plugin) handleTranscribe(c *gin.Context) {
-	postID := c.Param("postid")
-	userID := c.GetHeader("Mattermost-User-Id")
-
-	post, err := p.pluginAPI.Post.GetPost(postID)
-	if err != nil {
-		c.AbortWithError(http.StatusInternalServerError, err)
-		return
-	}
-
-	channel, err := p.pluginAPI.Channel.Get(post.ChannelId)
-	if err != nil {
-		c.AbortWithError(http.StatusInternalServerError, err)
-		return
-	}
-
-	if err := p.checkUsageRestrictions(userID, channel); err != nil {
-		c.AbortWithError(http.StatusForbidden, err)
-		return
-	}
-
-	if err := p.handleCallRecordingPost(post, channel); err != nil {
-		c.AbortWithError(http.StatusInternalServerError, err)
-		return
-	}
-}
-
-func (p *Plugin) handleSimplify(c *gin.Context) {
-	userID := c.GetHeader("Mattermost-User-Id")
-
-	data := struct {
-		Message string `json:"message"`
-	}{}
-
-	err := json.NewDecoder(c.Request.Body).Decode(&data)
-	if err != nil {
-		c.AbortWithError(http.StatusInternalServerError, err)
-		return
-	}
-	defer c.Request.Body.Close()
-
-	if err := p.checkUsageRestrictionsForUser(userID); err != nil {
-		c.AbortWithError(http.StatusForbidden, err)
-		return
-	}
-
-	newMessage, err := p.simplifyText(data.Message)
-	if err != nil {
-		c.AbortWithError(http.StatusInternalServerError, err)
-		return
-	}
-	data.Message = *newMessage
-	c.Render(200, render.JSON{Data: data})
-}
-
-func (p *Plugin) handleChangeTone(c *gin.Context) {
-	userID := c.GetHeader("Mattermost-User-Id")
-	tone := c.Param("tone")
-
-	data := struct {
-		Message string `json:"message"`
-	}{}
-
-	err := json.NewDecoder(c.Request.Body).Decode(&data)
-	if err != nil {
-		c.AbortWithError(http.StatusInternalServerError, err)
-		return
-	}
-	defer c.Request.Body.Close()
-
-	if err := p.checkUsageRestrictionsForUser(userID); err != nil {
-		c.AbortWithError(http.StatusForbidden, err)
-		return
-	}
-
-	newMessage, err := p.changeTone(tone, data.Message)
-	if err != nil {
-		c.AbortWithError(http.StatusInternalServerError, err)
-		return
-	}
-	data.Message = *newMessage
-	c.Render(200, render.JSON{Data: data})
-}
-
-func (p *Plugin) handleAiChangeText(c *gin.Context) {
-	userID := c.GetHeader("Mattermost-User-Id")
-
-	data := struct {
-		Message string `json:"message"`
-		Ask     string `json:"ask"`
-	}{}
-
-	err := json.NewDecoder(c.Request.Body).Decode(&data)
-	if err != nil {
-		c.AbortWithError(http.StatusInternalServerError, err)
-		return
-	}
-	defer c.Request.Body.Close()
-
-	if err := p.checkUsageRestrictionsForUser(userID); err != nil {
-		c.AbortWithError(http.StatusForbidden, err)
-		return
-	}
-
-	newMessage, err := p.aiChangeText(data.Ask, data.Message)
-	if err != nil {
-		c.AbortWithError(http.StatusInternalServerError, err)
-		return
-	}
-	data.Message = *newMessage
-	c.Render(200, render.JSON{Data: data})
-=======
->>>>>>> 3f9c5f91
 }