package main

import (
	"errors"
	"fmt"
	"net/http"

	"github.com/gin-gonic/gin"
	"github.com/mattermost/mattermost-plugin-ai/server/ai"
	"github.com/mattermost/mattermost/server/public/model"
	"github.com/mattermost/mattermost/server/public/plugin"
)

const (
<<<<<<< HEAD
	ContextPostKey        = "post"
	ContextChannelKey     = "channel"
	ContextBotKey         = "bot"
	ContextPlaybookRunKey = "playbookrun"

	requestBodyMaxSizeBytes = 1024 * 1024 // 1MB
=======
	ContextPostKey    = "post"
	ContextChannelKey = "channel"
	ContextBotKey     = "bot"
>>>>>>> 2ac66101
)

func (p *Plugin) ServeHTTP(c *plugin.Context, w http.ResponseWriter, r *http.Request) {
	router := gin.Default()
	router.Use(p.ginlogger)
	router.Use(p.MattermostAuthorizationRequired)
	router.Use(p.metricsMiddleware)

	router.GET("/ai_threads", p.handleGetAIThreads)
	router.GET("/ai_bots", p.handleGetAIBots)

	botRequiredRouter := router.Group("")
	botRequiredRouter.Use(p.aiBotRequired)

	postRouter := botRequiredRouter.Group("/post/:postid")
	postRouter.Use(p.postAuthorizationRequired)
	postRouter.POST("/react", p.handleReact)
	postRouter.POST("/analyze", p.handleThreadAnalysis)
	postRouter.POST("/transcribe/file/:fileid", p.handleTranscribeFile)
	postRouter.POST("/summarize_transcription", p.handleSummarizeTranscription)
	postRouter.POST("/stop", p.handleStop)
	postRouter.POST("/regenerate", p.handleRegenerate)
	postRouter.POST("/postback_summary", p.handlePostbackSummary)

	channelRouter := botRequiredRouter.Group("/channel/:channelid")
	channelRouter.Use(p.channelAuthorizationRequired)
	channelRouter.POST("/since", p.handleSince)

	playbookRunRouter := botRequiredRouter.Group("/playbook_run/:playbookrunid")
	playbookRunRouter.Use(p.playbookRunAuthorizationRequired)
	playbookRunRouter.POST("/generate_status", p.handleGenerateStatus)

	adminRouter := router.Group("/admin")
	adminRouter.Use(p.mattermostAdminAuthorizationRequired)

	router.ServeHTTP(w, r)
}

func (p *Plugin) aiBotRequired(c *gin.Context) {
	botUsername := c.DefaultQuery("botUsername", p.getConfiguration().DefaultBotName)
	bot := p.GetBotByUsernameOrFirst(botUsername)
	if bot == nil {
		c.AbortWithError(http.StatusInternalServerError, fmt.Errorf("failed to get bot: %s", botUsername))
		return
	}
	c.Set(ContextBotKey, bot)
}

func (p *Plugin) ginlogger(c *gin.Context) {
	c.Next()

	for _, ginErr := range c.Errors {
		p.API.LogError(ginErr.Error())
	}
}

func (p *Plugin) MattermostAuthorizationRequired(c *gin.Context) {
	userID := c.GetHeader("Mattermost-User-Id")
	if userID == "" {
		c.AbortWithStatus(http.StatusUnauthorized)
		return
	}
}

func (p *Plugin) handleGetAIThreads(c *gin.Context) {
	userID := c.GetHeader("Mattermost-User-Id")

	p.botsLock.RLock()
	defer p.botsLock.RUnlock()
	dmChannelIDs := []string{}
	for _, bot := range p.bots {
		botDMChannel, err := p.pluginAPI.Channel.GetDirect(userID, bot.mmBot.UserId)
		if err != nil {
			c.AbortWithError(http.StatusInternalServerError, fmt.Errorf("unable to get DM with AI bot: %w", err))
			return
		}

		// Extra permissions checks are not totally necessary since a user should always have permission to read their own DMs
		if !p.pluginAPI.User.HasPermissionToChannel(userID, botDMChannel.Id, model.PermissionReadChannel) {
			c.AbortWithError(http.StatusForbidden, errors.New("user doesn't have permission to read channel"))
			return
		}

		dmChannelIDs = append(dmChannelIDs, botDMChannel.Id)
	}

	threads, err := p.getAIThreads(dmChannelIDs)
	if err != nil {
		c.AbortWithError(http.StatusInternalServerError, fmt.Errorf("failed to get posts for bot DM: %w", err))
		return
	}

	c.JSON(http.StatusOK, threads)
}

type AIBotInfo struct {
	ID                 string                `json:"id"`
	DisplayName        string                `json:"displayName"`
	Username           string                `json:"username"`
	LastIconUpdate     int64                 `json:"lastIconUpdate"`
	DMChannelID        string                `json:"dmChannelID"`
	ChannelAccessLevel ai.ChannelAccessLevel `json:"channelAccessLevel"`
	ChannelIDs         []string              `json:"channelIDs"`
	UserAccessLevel    ai.UserAccessLevel    `json:"userAccessLevel"`
	UserIDs            []string              `json:"userIDs"`
}

func (p *Plugin) handleGetAIBots(c *gin.Context) {
	userID := c.GetHeader("Mattermost-User-Id")

	p.botsLock.RLock()
	defer p.botsLock.RUnlock()

	// Get the info from all the bots.
	// Put the default bot first.
	bots := make([]AIBotInfo, 0, len(p.bots))
	defaultBotName := p.getConfiguration().DefaultBotName
	for i, bot := range p.bots {
		// Don't return bots the user is excluded from using.
		if p.checkUsageRestrictionsForUser(bot, userID) != nil {
			continue
		}
		direct, err := p.pluginAPI.Channel.GetDirect(userID, bot.mmBot.UserId)
		if err != nil {
			p.API.LogError("unable to get direct channel for bot", "error", err)
			continue
		}
		bots = append(bots, AIBotInfo{
			ID:                 bot.mmBot.UserId,
			DisplayName:        bot.mmBot.DisplayName,
			Username:           bot.mmBot.Username,
			LastIconUpdate:     bot.mmBot.LastIconUpdate,
			DMChannelID:        direct.Id,
			ChannelAccessLevel: bot.cfg.ChannelAccessLevel,
			ChannelIDs:         bot.cfg.ChannelIDs,
			UserAccessLevel:    bot.cfg.UserAccessLevel,
			UserIDs:            bot.cfg.UserIDs,
		})
		if bot.mmBot.Username == defaultBotName {
			bots[0], bots[i] = bots[i], bots[0]
		}
	}

	c.JSON(http.StatusOK, bots)
}<|MERGE_RESOLUTION|>--- conflicted
+++ resolved
@@ -12,18 +12,10 @@
 )
 
 const (
-<<<<<<< HEAD
 	ContextPostKey        = "post"
 	ContextChannelKey     = "channel"
 	ContextBotKey         = "bot"
 	ContextPlaybookRunKey = "playbookrun"
-
-	requestBodyMaxSizeBytes = 1024 * 1024 // 1MB
-=======
-	ContextPostKey    = "post"
-	ContextChannelKey = "channel"
-	ContextBotKey     = "bot"
->>>>>>> 2ac66101
 )
 
 func (p *Plugin) ServeHTTP(c *plugin.Context, w http.ResponseWriter, r *http.Request) {
