--- conflicted
+++ resolved
@@ -71,23 +71,13 @@
 		existingConfig.Bots = append(existingConfig.Bots, llm.BotConfig{
 			DisplayName: service.Name,
 			ID:          service.Name,
-<<<<<<< HEAD
 			Service: llm.ServiceConfig{
-				Type:         service.ServiceName,
-				DefaultModel: service.DefaultModel,
-				OrgID:        service.OrgID,
-				APIURL:       service.URL,
-				APIKey:       service.APIKey,
-				TokenLimit:   service.TokenLimit,
-=======
-			Service: ai.ServiceConfig{
 				Type:            service.ServiceName,
 				DefaultModel:    service.DefaultModel,
 				OrgID:           service.OrgID,
 				APIURL:          service.URL,
 				APIKey:          service.APIKey,
 				InputTokenLimit: service.TokenLimit,
->>>>>>> 4f8a453e
 			},
 		})
 	}
