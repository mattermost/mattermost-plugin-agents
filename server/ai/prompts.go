package ai

import (
	"fmt"
	"io/fs"
	"strings"
	"text/template"

	"errors"
)

type Prompts struct {
	templates *template.Template
}

const PromptExtension = "tmpl"
const SystemSubTemplateName = ".system"
const UserSubTemplateName = ".user"

//go:generate go run generate_prompt_vars.go

// Convenience vars for the filenames in ai/prompts/
<<<<<<< HEAD
=======
const (
	PromptSummarizeThread         = "summarize_thread"
	PromptDirectMessageQuestion   = "direct_message_question"
	PromptEmojiSelect             = "emoji_select"
	PromptMeetingSummary          = "meeting_summary"
	PromptMeetingSummaryOnly      = "summary_only"
	PromptMeetingKeyPoints        = "meeting_key_points"
	PromptSpellcheck              = "spellcheck"
	PromptChangeTone              = "change_tone"
	PromptSimplifyText            = "simplify_text"
	PromptAIChangeText            = "ai_change_text"
	PromptSummarizeChannelSince   = "summarize_channel_since"
	PromptSummarizeChunk          = "summarize_chunk"
	PromptExplainCode             = "explain_code"
	PromptSuggestCodeImprovements = "suggest_code_improvements"
	PromptFindActionItemsSince    = "find_action_items_since"
	PromptFindOpenQuestionsSince  = "find_open_questions_since"
	PromptFindActionItems         = "find_action_items"
	PromptFindOpenQuestions       = "find_open_questions"
)
>>>>>>> 0cf3c3e9

func NewPrompts(input fs.FS) (*Prompts, error) {
	templates, err := template.ParseFS(input, "ai/prompts/*")
	if err != nil {
		return nil, fmt.Errorf("unable to parse prompt templates: %w", err)
	}

	return &Prompts{
		templates: templates,
	}, nil
}

func withPromptExtension(filename string) string {
	return filename + "." + PromptExtension
}

func (p *Prompts) ChatCompletion(templateName string, context ConversationContext, tools ToolStore) (BotConversation, error) {
	conversation := BotConversation{
		Posts:   []Post{},
		Context: context,
		Tools:   tools,
	}

	tmpl := p.templates.Lookup(withPromptExtension(templateName))
	if tmpl == nil {
		return conversation, errors.New("main template not found")
	}

	if systemTemplate := tmpl.Lookup(templateName + SystemSubTemplateName); systemTemplate != nil {
		systemMessage, err := p.execute(systemTemplate, context)
		if err != nil {
			return conversation, err
		}

		conversation.Posts = append(conversation.Posts, Post{
			Role:    PostRoleSystem,
			Message: systemMessage,
		})
	}

	if userTemplate := tmpl.Lookup(templateName + UserSubTemplateName); userTemplate != nil {
		userMessage, err := p.execute(userTemplate, context)
		if err != nil {
			return conversation, err
		}

		conversation.Posts = append(conversation.Posts, Post{
			Role:    PostRoleUser,
			Message: userMessage,
		})
	}

	return conversation, nil
}

func (p *Prompts) execute(template *template.Template, data ConversationContext) (string, error) {
	out := &strings.Builder{}
	if err := template.Execute(out, data); err != nil {
		return "", fmt.Errorf("unable to execute template: %w", err)
	}
	return strings.TrimSpace(out.String()), nil
}<|MERGE_RESOLUTION|>--- conflicted
+++ resolved
@@ -18,31 +18,6 @@
 const UserSubTemplateName = ".user"
 
 //go:generate go run generate_prompt_vars.go
-
-// Convenience vars for the filenames in ai/prompts/
-<<<<<<< HEAD
-=======
-const (
-	PromptSummarizeThread         = "summarize_thread"
-	PromptDirectMessageQuestion   = "direct_message_question"
-	PromptEmojiSelect             = "emoji_select"
-	PromptMeetingSummary          = "meeting_summary"
-	PromptMeetingSummaryOnly      = "summary_only"
-	PromptMeetingKeyPoints        = "meeting_key_points"
-	PromptSpellcheck              = "spellcheck"
-	PromptChangeTone              = "change_tone"
-	PromptSimplifyText            = "simplify_text"
-	PromptAIChangeText            = "ai_change_text"
-	PromptSummarizeChannelSince   = "summarize_channel_since"
-	PromptSummarizeChunk          = "summarize_chunk"
-	PromptExplainCode             = "explain_code"
-	PromptSuggestCodeImprovements = "suggest_code_improvements"
-	PromptFindActionItemsSince    = "find_action_items_since"
-	PromptFindOpenQuestionsSince  = "find_open_questions_since"
-	PromptFindActionItems         = "find_action_items"
-	PromptFindOpenQuestions       = "find_open_questions"
-)
->>>>>>> 0cf3c3e9
 
 func NewPrompts(input fs.FS) (*Prompts, error) {
 	templates, err := template.ParseFS(input, "ai/prompts/*")
