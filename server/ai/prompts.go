package ai

import (
	"io/fs"
	"strings"
	"text/template"

	"github.com/pkg/errors"
)

type Prompts struct {
	templates       *template.Template
	getBuiltInTools func() []Tool
}

const PromptExtension = "tmpl"
const SystemSubTemplateName = ".system"
const UserSubTemplateName = ".user"

// Conviance vars for the filenames in ai/prompts/
const (
	PromptSummarizeThread       = "summarize_thread"
	PromptDirectMessageQuestion = "direct_message_question"
	PromptEmojiSelect           = "emoji_select"
	PromptMeetingSummary        = "meeting_summary"
	PromptMeetingSummaryOnly    = "summary_only"
	PromptMeetingKeyPoints      = "meeting_key_points"
	PromptSpellcheck            = "spellcheck"
	PromptChangeTone            = "change_tone"
	PromptSimplifyText          = "simplify_text"
	PromptAIChangeText          = "ai_change_text"
	PromptSummarizeChannelSince = "summarize_channel_since"
<<<<<<< HEAD
	PromptSummarizeThreadSince  = "summarize_thread_since"
=======
	PromptSummarizeChunk        = "summarize_chunk"
>>>>>>> f6f76d93
)

func NewPrompts(input fs.FS, getBuiltInTools func() []Tool) (*Prompts, error) {
	templates, err := template.ParseFS(input, "ai/prompts/*")
	if err != nil {
		return nil, errors.Wrap(err, "unable to parse prompt templates")
	}

	return &Prompts{
		templates:       templates,
		getBuiltInTools: getBuiltInTools,
	}, nil

}

func withPromptExtension(filename string) string {
	return filename + "." + PromptExtension
}

func (p *Prompts) getDefaultTools() ToolStore {
	tools := NewToolStore()
	tools.AddTools(p.getBuiltInTools())
	return tools
}

func (p *Prompts) ChatCompletion(templateName string, context ConversationContext) (BotConversation, error) {
	conversation := BotConversation{
		Posts:   []Post{},
		Context: context,
		Tools:   p.getDefaultTools(),
	}

	template := p.templates.Lookup(withPromptExtension(templateName))
	if template == nil {
		return conversation, errors.New("main template not found")
	}

	if systemTemplate := template.Lookup(templateName + SystemSubTemplateName); systemTemplate != nil {
		systemMessage, err := p.execute(systemTemplate, context)
		if err != nil {
			return conversation, err
		}

		conversation.Posts = append(conversation.Posts, Post{
			Role:    PostRoleSystem,
			Message: systemMessage,
		})
	}

	if userTemplate := template.Lookup(templateName + UserSubTemplateName); userTemplate != nil {
		userMessage, err := p.execute(userTemplate, context)
		if err != nil {
			return conversation, err
		}

		conversation.Posts = append(conversation.Posts, Post{
			Role:    PostRoleUser,
			Message: userMessage,
		})
	}

	return conversation, nil
}

func (p *Prompts) execute(template *template.Template, data ConversationContext) (string, error) {
	out := &strings.Builder{}
	if err := template.Execute(out, data); err != nil {
		return "", errors.Wrap(err, "unable to execute template")
	}
	return strings.TrimSpace(out.String()), nil
}<|MERGE_RESOLUTION|>--- conflicted
+++ resolved
@@ -30,11 +30,8 @@
 	PromptSimplifyText          = "simplify_text"
 	PromptAIChangeText          = "ai_change_text"
 	PromptSummarizeChannelSince = "summarize_channel_since"
-<<<<<<< HEAD
 	PromptSummarizeThreadSince  = "summarize_thread_since"
-=======
 	PromptSummarizeChunk        = "summarize_chunk"
->>>>>>> f6f76d93
 )
 
 func NewPrompts(input fs.FS, getBuiltInTools func() []Tool) (*Prompts, error) {
