--- conflicted
+++ resolved
@@ -87,15 +87,13 @@
 
 	p.licenseChecker = enterprise.NewLicenseChecker(p.pluginAPI)
 
-<<<<<<< HEAD
 	p.metricsService = metrics.NewMetrics(metrics.InstanceInfo{
 		InstallationID: os.Getenv("MM_CLOUD_INSTALLATION_ID"),
 		PluginVersion:  manifest.Version,
 	})
 	p.metricsHandler = metrics.NewMetricsHandler(p.GetMetrics())
-=======
+
 	p.i18n = i18nInit()
->>>>>>> 60e369ed
 
 	if err := p.MigrateServicesToBots(); err != nil {
 		p.pluginAPI.Log.Error("failed to migrate services to bots", "error", err)
