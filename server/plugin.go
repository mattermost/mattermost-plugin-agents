--- conflicted
+++ resolved
@@ -210,31 +210,16 @@
 		return p.handleDMs(channel, postingUser, post)
 
 	// Its a bot post from the calls plugin
-	case post.Type == CallsRecordingPostType && p.getConfiguration().EnableAutomaticCallsSummary:
+	case post.Type == CallsRecordingPostType && p.getConfiguration().Config.EnableAutomaticCallsSummary:
 		return p.handleAutoCallsRecording(post, postingUser, channel)
 	}
 
-<<<<<<< HEAD
-		if p.getConfiguration().Config.SecurityConfig.EnableUseRestrictions {
-			if !p.pluginAPI.User.HasPermissionToTeam(postingUser.Id, p.getConfiguration().Config.SecurityConfig.OnlyUsersOnTeam, model.PermissionViewTeam) {
-				p.pluginAPI.Log.Error("User not on allowed team.")
-				return
-			}
-		}
-		err = p.processUserRequestToBot(p.MakeConversationContext(postingUser, channel, post))
-		if err != nil {
-			p.pluginAPI.Log.Error("Unable to process bot reqeust: " + err.Error())
-			return
-		}
-		return
-=======
 	return nil
 }
 
 func (p *Plugin) handleMentions(post *model.Post, postingUser *model.User, channel *model.Channel) error {
 	if err := p.checkUsageRestrictions(postingUser.Id, channel); err != nil {
 		return err
->>>>>>> ae70c67a
 	}
 
 	if postingUser.IsBot {
@@ -253,25 +238,9 @@
 		return err
 	}
 
-<<<<<<< HEAD
-	// Its a bot post from the calls plugin
-	if post.Type == CallsRecordingPostType && p.getConfiguration().Config.EnableAutomaticCallsSummary {
-		if p.getConfiguration().Config.SecurityConfig.EnableUseRestrictions {
-			if !strings.Contains(p.getConfiguration().Config.SecurityConfig.AllowedTeamIDs, channel.TeamId) {
-				return
-			}
-
-			if !p.getConfiguration().Config.SecurityConfig.AllowPrivateChannels {
-				if channel.Type != model.ChannelTypeOpen {
-					return
-				}
-			}
-		}
-=======
 	if postingUser.IsBot {
 		return errors.Wrap(ErrNoResponse, "not responding to other bots")
 	}
->>>>>>> ae70c67a
 
 	if err := p.processUserRequestToBot(p.MakeConversationContext(postingUser, channel, post)); err != nil {
 		return errors.Wrap(err, "unable to process bot DM")
