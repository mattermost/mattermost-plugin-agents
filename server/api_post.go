--- conflicted
+++ resolved
@@ -119,9 +119,8 @@
 	var data struct {
 		AnalysisType string `json:"analysis_type" binding:"required"`
 	}
-<<<<<<< HEAD
-	if err := c.ShouldBindJSON(&data); err != nil {
-		c.AbortWithError(http.StatusBadRequest, err)
+	if bindErr := c.ShouldBindJSON(&data); bindErr != nil {
+		c.AbortWithError(http.StatusBadRequest, bindErr)
 		return
 	}
 
@@ -135,30 +134,6 @@
 		return
 	}
 
-	p.track(evThreadButton, map[string]any{
-		"channel_id":     channel.Id,
-		"post_id":        post.Id,
-		"user_actual_id": user.Id,
-		"preset_prompt":  data.AnalysisType,
-	})
-
-=======
-	if bindErr := c.ShouldBindJSON(&data); bindErr != nil {
-		c.AbortWithError(http.StatusBadRequest, bindErr)
-		return
-	}
-
-	switch data.AnalysisType {
-	case "summarize_thread":
-	case "action_items":
-	case "open_questions":
-		break
-	default:
-		c.AbortWithError(http.StatusBadRequest, fmt.Errorf("invalid analysis type: %s", data.AnalysisType))
-		return
-	}
-
->>>>>>> 0cf3c3e9
 	createdPost, err := p.startNewAnalysisThread(bot, post.Id, data.AnalysisType, p.MakeConversationContext(bot, user, channel, nil))
 	if err != nil {
 		c.AbortWithError(http.StatusInternalServerError, fmt.Errorf("unable to perform analysis: %w", err))
