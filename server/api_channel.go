--- conflicted
+++ resolved
@@ -103,7 +103,6 @@
 		return
 	}
 
-<<<<<<< HEAD
 	p.track(evSummarizeUnreadMessages, map[string]interface{}{
 		"channel_id": channel.Id,
 		"user_id":    user.Id,
@@ -115,10 +114,7 @@
 		},
 	})
 
-	prompt, err := p.prompts.ChatCompletion(promptPreset, context)
-=======
 	prompt, err := p.prompts.ChatCompletion(promptPreset, context, p.getDefaultToolsStore(context.IsDMWithBot()))
->>>>>>> 546e1a2a
 	if err != nil {
 		c.AbortWithError(http.StatusInternalServerError, err)
 		return
